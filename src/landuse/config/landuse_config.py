--- conflicted
+++ resolved
@@ -101,7 +101,6 @@
             raise FileNotFoundError(f"Database file not found: {self.db_path}")
 
         # Validate model configuration
-<<<<<<< HEAD
         if self.model_name=="bedrock":
             pass
         elif self.model_name.startswith("claude"):
@@ -110,10 +109,6 @@
         else:
             if not os.getenv('OPENAI_API_KEY'):
                 raise ValueError("OPENAI_API_KEY required for OpenAI models")
-=======
-        if not os.getenv('OPENAI_API_KEY'):
-            raise ValueError("OPENAI_API_KEY required for OpenAI models")
->>>>>>> 9174756a
 
         # Validate numeric ranges
         if not 0.0 <= self.temperature <= 2.0:
