--- conflicted
+++ resolved
@@ -41,12 +41,8 @@
         Raises:
             ValueError: If required API keys are missing
         """
-<<<<<<< HEAD
         model_name = "gpt-4o-mini"
         # model_name = "bedrock"
-=======
-        model_name = self.config.llm.model_name
->>>>>>> 60f25630
         self.console.print(f"[blue]Initializing LLM: {model_name}[/blue]")
 
         if "bedrock" == model_name.lower():
